function [rdks, masks, info] = vcd_rdk(params, verbose, store_imgs)
% VCD function:
%  [rdks, masks, info] = vcd_rdk(params, verbose, store_imgs)
%
% Purpose:
%   Create a random dot motion kinetograms for experimental display. 
%   For rdk stimulus parameters see vcd_getStimParams.m
% 
%   We have 24 core rdk images sorted as follows:
%   * im 25:32  8 motion directions for coherence level 1
%   * im 33:40  8 motion directions for coherence level 2
%   * im 41:48  8 motion directions for coherence level 3
% 
%   2 spatial locations (left/right) are evenly distributed across 24
%   core images.
% 
%   We also create 4 test images for WM task: -20, -10 +10 +20 deg
%   motion direction offsets for each core rdk motion direction, with 
%   unique image nrs 143-174.
% 
%   When params.stim.store_imgs = true, 
%   * We store individual RDK movie mat files for each orientation,
%   coherence, and delta (together with one transparency mask, one table
%   row, corresponding center positions for all 200 dots on each frame).
%   These individual mat files are stored in a separate folder: 
%   fullfile(vcd_rootPath,'workspaces', 'stimuli',params.disp.name, ... 
%   ['rdk_'datestr(now,'yyyymmdd')]).
%   * We store a single, big matfile with all the movie frames, as well as
%   all transparency masks, all center dot positions for each frame in each
%   video, and big info table. Single mat file is defined by
%   params.stim.rdk.stimfile: fullfile(vcd_rootPath,'workspaces','stimuli',
%   params.disp.name,'rdk_<params.disp.name>_<datestr(now,'yyyymmdd')>.mat')
%
%   When verbose = true, we create mp4 RDK movies stored in the
%   folder fullfile(vcd_rootPath, 'figs', ['rdk_'datestr(now,'yyyymmdd')]);
%
% INPUTS:
%  params                  : stim params struct (see vcd_setStimParams.m)
%    *** this function requires the following struct fields ***
%    bckgrnd_grayval        : (int) background gray value (128)
%    rdk.img_sz_deg         : (int) size of image support in pixels, needs
%                               to be even integer number!
%    rdk.dots_size          : (int) how big is a single dot (radius in 
%                              pixels)
%    rdk.duration           : (int) how many frames is each rdk video?
%    rdk.dots_interval      : (int) how many frames until do we update the dots?
%    rdk.dots_direction     : (double) motion direction of coherent moving 
%                               dots (deg), 0 deg = 12 o'clock
%    rdk.max_dots_per_frame : (int) how many dots do we want per frame?
%    rdk.dots_coherence     : (double) what percentage of dots will move 
%                               coherently in the same direction (fraction)
%    rdk.dots_speed         : (double) how fast do dots move (pixels/frames)
%    rdk.delta_from_ref     : (double) offset motion direction from core 
%                               rdk motion direction (deg)
%    rdk.dots_lifetime      : (double) how long will a single dot be on the
%                               screen and move before we kill it and draw
%                               a new dot? (frames)
%    rdk.unique_im_nrs_core      : (int) number for each unique core rdk
%    rdk.unique_im_nrs_wm_test   : (int) number for each unique WM test rdk
%  verbose           : (logical) show debug figures
%  store_imgs        : (logical) store stimuli and debug figures as pngs 
%
% OUTPUTS:
%  rdks         : (uint8) unique RDK images used for VCD experiment, 
%                   8x3x5 cell for each motion direction, coherence level 
%                   and delta offset (0, -20, -10, +10, +20)
%                   Each cell contains an uint8 image with dimensions: 
%                   height (pixels) x width (pixels) x 3 (rgb) x 60 frames.
%                   Note that delta offset movies are only made for the  
%                   highest coherence level.
%  masks        : (uint8) unique alpha mask images used for VCD experiment,
%                   8x3x5 cell for each motion direction, coherence level 
%                   and delta offset (0, -20, -10, +10, +20):
%                   Each cell contains an uint8 image with dimensions: 
%                   height (pixels) x width (pixels).
%                   Note that delta offset masks are only made for the  
%                   highest coherence level.
%  info         : table with rdk stimulus information
%      unique_im        : (double) unique image nr for each RDK movie: 
%                           range 25-48 for core RDKs, 143-174 for wm test movies.   
%      stim_pos_i       : (double) stimulus position index. 1=left, 2=right
%      stim_pos         : (cell) stimulus position, same as stim_loc_i but
%                           human readable ({'left'} or {'right'})
%      dot_motdir_deg   : (double) motion direction in degrees (0 = 12
%                           o'clock).
%      dot_motdir_deg_i : (double) same as dot_motdir_deg but indexed 1
%                           (smallest: 22.5 deg) to 8 (largest: 337.5 deg)
%      dot_coh          : (double) coherence level (fraction of 1), 
%      dot_coh_i        : (double) same as dot_coh but indexed 1 (lowest: 0.064)
%                           2 (medium: 0.128) or 3 (highest: 0.512).
%      rel_motdir_deg   : (double) motion direction relative from
%                           corresponding core RDK 0, -20, -10, +10, +20 (deg)
%      rel_motdir_deg_i : (double) same as rel_motdir_deg but indexed 1
%                           (-20 deg), 2 (-10 deg), 3 (+10 deg), or 4 (+20 deg).            
%      dot_pos          : {1×1 cell} 200x2xtime dot positions on each frame
%                           relative to the center of the aperture (pixels).
%      is_specialcore    : (logical) whether the RDK movie is part of the
%                           subselected stimuli used in imagery and
%                           long-term memory task.
%
% Written by Eline Kupers 2024/12, updated 2025/04

%% Set Display & RDK parameters

% Define an elliptic aperture in screen
ap_center = [0,0]; % [x y] in pixels. center on zero for now

% Define dot aperture in pixels. 
% NOTE ap_radius is the radius for the 4x4 degree aperture in pixels, minus 
% the size of a pixel radius from horizontal and vertical sides. 
% * BOLDscreen:   352/2 = 176 --> 176 - 3 pixels from each side = 173 pixels 
% * Eizoflexscan: 256/2 = 128 --> 128 - 2 pixels from each side = 126 pixels 
% Dots that move outside the aperture during a frame will be wrapped around
% based on their trajectory.
ap_radius = [params.stim.rdk.img_sz_pix params.stim.rdk.img_sz_pix]./2 - params.stim.rdk.dots_size_pix;     % [w h] in pixels

% The total size of the RDK frame is ~1.5x larger than the support expected  
% for a 4 deg RDK aperture. The BOLDscreen 4 deg aperture is 352 x 352 pixels 
% and frame support is 544 x 544 pixels. The Eizoflexscan 4 deg aperture is 
% 256 x 256 pixels and frame support is 396 x 396 pixels. Note that this 
% support scale factor is not exactly 1.5 because we want an even number of
% pixels for the total frame size.
if strcmp(params.disp.name, '7TAS_BOLDSCREEN32')
    scf = 544/params.stim.rdk.img_sz_pix; % scf = 1.545454545454545; convert square support image from [92.52, 78.44, 545.6, 573.76] into [0 0 544 544]; 
    rect_box_sz = 546;
elseif strcmp(params.disp.name, 'PPROOM_EIZOFLEXSCAN')
    scf = 396/params.stim.rdk.img_sz_pix; % scf = 1.546875000000000; convert square support image from [67.56, 57.32, 396.8, 417.28] into [0 0 396 396]; 
    rect_box_sz = 396;
else
    scf = 1.545;
    rect_box_sz = scf*params.stim.rdk.img_sz_pix; % infer the rectangular support of the background by comparing the pixels per degree to the ppd of the BOLD screen.
end

% Define number of frames within a single RDK video
num_frames = params.stim.rdk.duration/params.stim.rdk.dots_interval;

% Get number of dots within a frame
ndots = params.stim.rdk.max_dots_per_frame;

% Check if we have delta images for WM
if ~isempty(params.stim.rdk.delta_from_ref)
    rdk_motdir_ref = [0:length(params.stim.rdk.delta_from_ref)]; %#ok<NBRAK>
else
    rdk_motdir_ref = 0;
end

% Organize unique image numbers for core and WM test images
wm_im_nrs = reshape(params.stim.rdk.unique_im_nrs_wm_test,length(params.stim.rdk.delta_from_ref),[]);

%% Preallocate space

% A cell array for each unique rdk video: 
% nr of directions x nr of coherence levels x nr of deltas (WM quiz images)
rdks     = cell(length(params.stim.rdk.dots_direction),length(params.stim.rdk.dots_coherence),length(rdk_motdir_ref)); 
dotlocs  = rdks;
masks    = rdks; 

% actual nr of unique videos = 56:
% 8 directions x 3 coherence levels x delta = 0 deg 
% + % 8 directions x 3 coherence levels x 4 deltas 
% But here we overestimate and then trim down
n_unique_videos = size(rdks,1)*size(rdks,2)*size(rdks,3);

% info table to log order of rdk videos
info = table(NaN(n_unique_videos,1), ... unique_im
             NaN(n_unique_videos,1), ... dot_motdir_deg
             NaN(n_unique_videos,1), ... dot_motdir_deg_i
             NaN(n_unique_videos,1), ... dot_coh
             NaN(n_unique_videos,1), ... dot_coh_i
             NaN(n_unique_videos,1), ... rel_motdir_deg
             NaN(n_unique_videos,1), ... rel_motdir_deg_i
             NaN(n_unique_videos,1), ... is_special_core
             cell(n_unique_videos,1)); % dot_pos
info.Properties.VariableNames = {'unique_im','dot_motdir_deg','dot_motdir_deg_i',...
    'dot_coh','dot_coh_i','rel_motdir_deg','rel_motdir_deg_i','is_special_core','dot_pos'};

%% RNG seed parameters
rseed    = [1000 2010];
num_col  = size(params.stim.rdk.dots_color,1);
rdk_seed = NaN(size(rdks,1),size(rdks,2),size(rdks,3));

%% Folder to store RDK videos
tmpDir = fullfile(vcd_rootPath, 'workspaces','stimuli',params.disp.name,'rdk',['rdk_' datestr(now,'yyyymmdd')]);
if ~exist(tmpDir,'dir'), mkdir(tmpDir); end
saveStimDir = fullfile(vcd_rootPath, 'figs', params.disp.name, 'rdk',['rdk_' datestr(now,'yyyymmdd')]);
if ~exist(fullfile(saveStimDir),'dir'), mkdir(fullfile(saveStimDir)); end

%% Create rdk images
fH = figure(1); clf; 
set(gcf,'Position',[1 1 2*params.stim.rdk.img_sz_pix, 2*params.stim.rdk.img_sz_pix], ...
    'Units','Pixels','Renderer','OpenGL','PaperUnits','normalized')
% set(gcf,'Position',[1 1 2*params.stim.rdk.img_sz_pix, 2*params.stim.rdk.img_sz_pix], ...
%     'Units','Normalized','Renderer','OpenGL','PaperUnits','normalized')

counter = 1;
for cc = 1:length(params.stim.rdk.dots_coherence)
    if verbose
        fprintf('\n[%s]: Dot coherence: %2.2f %%', mfilename, 100*params.stim.rdk.dots_coherence(cc));
    end
    for bb = 1:length(params.stim.rdk.dots_direction)
    
        for dd = 0:length(params.stim.rdk.delta_from_ref)
        
            % Get motion direction in degrees and print for user
            if dd == 0
                curr_motdir_deg = params.stim.rdk.dots_direction(bb);
                if verbose
                    fprintf('\n[%s]: Motion direction: %2.2f deg', mfilename, curr_motdir_deg);
                end
            else
                if dd > 0 && cc == 3
                    curr_motdir_deg = params.stim.rdk.dots_direction(bb)+params.stim.rdk.delta_from_ref(dd);
                    if verbose, fprintf('\n[%s]: Motion direction: %2.2f: %2.2f with %2.2f delta deg', ...
                            mfilename, curr_motdir_deg, params.stim.rdk.dots_direction(bb), params.stim.rdk.delta_from_ref(dd));
                    end
                else
                    curr_motdir_deg = NaN;
                end
            end

            
            if ~isnan(curr_motdir_deg)
                % TRICKY STUFF: Subtract 90 deg to ensure 0 deg desired motion direction is 12 o'clock in x,y-pixel space 
                curr_motdir_deg = curr_motdir_deg-90;

                % Initialize and reset rng for each RDK video (will apply to
                % rand, randn, and randi)
                RandStream.setGlobalStream(RandStream('mt19937ar','seed',prod(rseed)));
                clock_seed = sum(100*clock);
                RandStream.setGlobalStream(RandStream('mt19937ar','seed',clock_seed));
                rdk_seed(cc,bb,dd+1) = clock_seed;

                %% RDK MOVIE TIME!! 

                % Allocate space for new dots, their kill time and position in this video
                dots               = NaN(ndots,2);
                dot_kill_time      = NaN(ndots,1);
                stored_coh_dot_pos = NaN(ndots,2,num_frames);

                % Calculate direction of dots, for noise (incoherent) and signal (coherent)
                v_coh = [cos(deg2rad(curr_motdir_deg)) -sin(deg2rad(curr_motdir_deg))];    % convert angle from deg to radians, and then into dxdy direction (is already unit length)    

                % Get direction vectors with random orientation (unit length)
                v_incoh = rand(ndots,1)*(2*pi);                                 % sample from random *uniform* motion directions (in radians)
                v_incoh = [cos(v_incoh) -sin(v_incoh)];  
                v_incoh = bsxfun(@rdivide,v_incoh,sqrt(sum(v_incoh.^2,2)));     % normalize to unit length (EK: Is this needed?)

                % Create coherence (single motion direction) and incoherent (random motion direction) velocities
                v_signal_pix_per_frames   = params.stim.rdk.dots_speed .* repmat(v_coh,ndots,1); %[v_x; v_y] (in pixels/frames)
                v_noise_pix_per_frames    = params.stim.rdk.dots_speed .* v_incoh;               %[v_x; v_y] (in pixels/frames)

                % Assign proportion of signal and noise dot velocities
                dot_vel_pix_per_frames = v_noise_pix_per_frames;
                dot_vel_pix_per_frames(1:round(params.stim.rdk.dots_coherence(cc) .* ndots),:) = v_signal_pix_per_frames(1:round(params.stim.rdk.dots_coherence(cc) .* ndots),:);

                % Select color (50:50 black:white)
                colori = ([0 randperm(ndots-1)]) < ceil(ndots/num_col);
                col = params.stim.rdk.dots_color(colori+1,:);

                % Create fresh batch of dots
                for ii = 1:ndots

                    enoughSpace = 0;
                    while ~enoughSpace

                        % initialize dot spatial positions by assigning random
                        % [r,theta] for [eccen,angle] coordinates
                        r          = sqrt(rand)*ap_radius(1); % eccentricity in pixels relative to aperture center [0,0]
                        theta      = (2*pi)*rand(); % angle in radians
                        dots(ii,1) = (r.*cos(theta));
                        dots(ii,2) = (r.*sin(theta));

                        % check spacing relative to the other dots
                        dotdist = sqrt((dots(~isnan(dots(~isnan(dots(:,1)),1)),1) - dots(ii,1)).^2 + (dots(~isnan(dots(:,2)),2) - dots(ii,2)).^2);
                        dotdist(ii) = 0; % distance of dot to itself is 0
                        
                        if (min(dotdist(:)) >= 0)
                            enoughSpace = 1;
                        end
                    end

                    % Initialize dot kill time for all dots (starting from frame 1)
                    dot_kill_time(ii) = 1 + rand().*params.stim.rdk.dots_lifetime; 
                end


                % Reset video frames
                frames = [];

                % loop over time frames
                for curr_frame = 1:num_frames

                    % loop over dots
                    for ii = 1:ndots

                        % update spatial position
                        dots(ii,:) = dots(ii,:) + dot_vel_pix_per_frames(ii,:); 

                        % Check whether the dot has reached its 'kill time'
                        % based on frames
                        if curr_frame > dot_kill_time(ii)

                            % if so, we create dot with a new kill time and a
                            % new random x and y coordinate
                            enoughSpace = 0;
                            while ~enoughSpace

                                % Update dot spatial positions by assigning new
                                % random [angle,eccen] coordinate
                                r     = sqrt(rand)*ap_radius(1);
                                theta = (2*pi)*rand();

                                dots(ii,1) = (r.*cos(theta));
                                dots(ii,2) = (r.*sin(theta));

                                % check spacing relative to the other dots
                                dotdist = sqrt((dots(:,1) - dots(ii,1)).^2 + (dots(:,2) - dots(ii,2)).^2);
                                dotdist(ii) = 0; % distance of dot to itself is 0

                                if (min(dotdist(:)) >= 0)
                                    enoughSpace = 1;
                                end
                            end

                            dot_kill_time(ii) = curr_frame + params.stim.rdk.dots_lifetime -1;

                        end

                        % Check if dot has moved outside of the aperture and update and flip contrast if needed
                        inside = isInsideAperture(dots(ii,:), ap_center, ap_radius);
                        if ~inside
                            % move to point symmetric location
<<<<<<< HEAD
                            dots(ii,:) = -dots(ii,:);  
                            col(ii,:)  = setdiff(params.stim.rdk.dots_color,col(ii,:),'rows'); % flip contrast
=======
                              % THIS IS BUGGY as it puts the dot potentially outside of the circle.
                              % dots(ii,:) = -dots(ii,:); 
                            assert(ap_radius(1)==ap_radius(2));
                            d_old = dots(ii,:) - dot_vel_pix_per_frames(ii,:);
                            rts = roots([   sum((dots(ii,:)-d_old).^2)   2*sum((dots(ii,:)-d_old).*d_old)   sum(d_old.^2)-ap_radius(1).^2   ]);
                            rii = find(rts>0 & rts<1);
                            assert(length(rii)==1);
                            rts = rts(rii);
                            newpt = d_old + rts*dot_vel_pix_per_frames(ii,:);
                            delta = dots(ii,:) - newpt;
                            dots(ii,:) = -newpt + delta;
                            col(ii,:) = setdiff(params.stim.rdk.dots_color,col(ii,:),'rows'); % flip contrast
>>>>>>> 1deee6aa
                        end
                    end % ndots loop

                    % Create frame with gray background
                    figure(fH);
                    clf; hold all;
                    ax = gca;
                    ax.Units = 'pixels';
                    
                    % Draw gray background as a square patch
                    rct = drawbar(0, ap_center(1),ap_center(2), ...
                        0,rect_box_sz,rect_box_sz,[ones(1,3).*params.stim.bckgrnd_grayval]./255,[]);
                   
                    for mm = 1:size(dots,1)
                        set(drawellipse(dots(mm,1),dots(mm,2),0, ...
                            params.stim.rdk.dots_size_pix,params.stim.rdk.dots_size_pix, ...
                            [],[],{col(mm,:)./255},180),'EdgeColor','none');
                    end

                    colormap gray; axis off square tight; 
                    set(gca, 'CLim',[0 1]);
                    
                    % Store location of each individual dot in case we want to check it later
                    stored_coh_dot_pos(:,:,curr_frame) = dots;

                    % % debug visualization thing
                    % scatter(0,0,'rx');

                    % set figure window position
                    setfigurepos([0 0 scf*params.stim.rdk.img_sz_pix scf*params.stim.rdk.img_sz_pix]);

                    % set axis position
                    set(gca,'Units','normalized');
                    set(gca,'Position',[0 0 1 1]);
                    axis off;
                    set(gcf, 'InvertHardCopy', 'off');

                    % write to temp.png
                    screenppd = get(0,'ScreenPixelsPerInch');                    
                    files = printnice(fH,[1 screenppd],'~/Desktop/temp');
 
                     % read it in
                    im = imread(files{1});

                    % store frame
                    frames = cat(4,frames,im);

                    % clean up
                    clear f im

                end % frame loop

                % Store rdk video and dot positions in cell array
                rdks{bb,cc,dd+1} = frames;
                dotlocs{bb,cc,dd+1} = stored_coh_dot_pos;

                % Log info 
                info.dot_motdir_deg(counter) = curr_motdir_deg + 90; % shift 90 deg back
                info.dot_coh(counter) = params.stim.rdk.dots_coherence(cc);
                info.dot_motdir_deg_i(counter) = bb;
                info.dot_coh_i(counter) = cc;
                info.dot_pos{counter} = {stored_coh_dot_pos};

                if dd == 0
                    info.rel_motdir_deg(counter) = 0;
                    info.rel_motdir_deg_i(counter) = 0;
                    info.unique_im(counter) = params.stim.rdk.unique_im_nrs_core(bb + ((cc-1)*length(params.stim.rdk.dots_direction)));
                else
                    info.rel_motdir_deg(counter)   = params.stim.rdk.delta_from_ref(dd);
                    info.rel_motdir_deg_i(counter) = dd;
                    info.unique_im(counter) = wm_im_nrs(dd,bb);
                end

                special_core_idx = find(info.unique_im(counter)==params.stim.rdk.unique_im_nrs_specialcore); %#ok<EFIND>
                if ~isempty(special_core_idx)
                    info.is_specialcore(counter) = true;
                else
                    info.is_specialcore(counter) = false;
                end

                % Create binary circular alpha mask for rdk frames
                [XX,YY]       = meshgrid((1:size(frames,1))-(size(frames,1)/2),(1:size(frames,1))-(size(frames,1)/2)); 
                mask_radius   = ap_radius(1)+(4*params.stim.rdk.dots_size_pix); % add 4 x dot pixel radius to avoid cutting off dots
                circlemask    = (YY - ap_center(1)).^2 + (XX - ap_center(2)).^2 <= mask_radius.^2;
                mask          = double(circlemask);
                mask(mask==1) = 255;
                mask          = uint8(mask);

                masks{bb,cc,dd+1} = mask;

                if store_imgs
                    % save intermediate stage in case matlab crashes 
                    rdk_info = info(counter,:);
                    rdk_rng_seed = clock_seed;
                    save(fullfile(tmpDir, sprintf('%04d_vcd_rdk_ori%02d_coh%02d_delta%02d.mat', info.unique_im(counter), bb,cc,dd)),'frames','rdk_info','mask','rdk_rng_seed','stored_coh_dot_pos','-v7.3');

                    % Create RDK movie (mp4, with compression)
                    vcd_createStimVideo(rdks{bb,cc,dd+1}, 1/params.stim.presentationrate_hz, ...
                            saveStimDir,sprintf('%04d_vcd_rdk_coh%02d_dir%02d_delta%02d',info.unique_im(counter),cc,bb,dd), []);

                end

                clear frames
                counter = counter +1;

            end % nan check motion direction
        end % delta loop
    end % direction loop
end % coherence loop

% add stimulus location for each rdk orientation and coherence level
% (uneven numbers are left, even numbers are right).
stim_pos    = repmat(repelem({'left','right'},1+length(params.stim.rdk.delta_from_ref)), 1,length(params.stim.rdk.dots_direction)/2*length(params.stim.rdk.dots_coherence))';
stim_pos_i  = repmat(repelem([1,2],1+length(params.stim.rdk.delta_from_ref)), 1, length(params.stim.rdk.dots_direction)/2*length(params.stim.rdk.dots_coherence))';
info.stim_pos   = stim_pos;
info.stim_pos_i = stim_pos_i;
info = info(:,[1, 10, 11, 2:9]); % reorder info table columns
info = info(~isnan(info.unique_im),:);

if store_imgs
    % in addition to storing individual rdk movies, we also store larger rdk file 
    saveDir = fileparts(fullfile(params.stim.rdk.stimfile));
    if ~exist(saveDir,'dir'), mkdir(saveDir); end
    save(fullfile(sprintf('%s_%s.mat',params.stim.rdk.stimfile,datestr(now,30))),'rdks','info','masks','dotlocs','rdk_seed','-v7.3');
    
    saveDir = fileparts(fullfile(params.stim.rdk.infofile));
    if ~exist(saveDir,'dir'), mkdir(saveDir); end
    writetable(info, fullfile(sprintf('%s_%s.csv',params.stim.rdk.infofile,datestr(now,30))))
end

return


%% Debug figures 

% if verbose
%     
%     if store_imgs
%         saveFigDir1 = fullfile(vcd_rootPath,'figs',params.disp.name,'rdk','visual_checks');
% %         saveFigDir2 = fullfile(vcd_rootPath,'figs',params.disp.name,'rdk','export');
%         if ~exist(saveFigDir1,'dir'); mkdir(saveFigDir1); end
% %         if ~exist(saveFigDir2,'dir'); mkdir(saveFigDir2); end
%     end

% % Plot mean of all dots across frames for a single movie (times some scale factor)
% nrMovies = length(params.stim.rdk.dots_direction)*length(params.stim.rdk.dots_coherence);
% mn = cellfun(@(x) mean(x,4), reshape(rdks(:,:,1), nrMovies, 1), 'UniformOutput', false);
% for tt = 1:nrMovies, 
%     f2 = mn{tt}; imwrite(uint8(f2(:,:,1)*4-300),fullfile(saveFigDir1,sprintf('mean_frames%02d.png',tt))); 
% end
%
%
% % Plot the motion vector of each frame
%     fH1 = figure(1); 
%     set(fH1, 'Position', [0 0 1024 1080], 'color','w')
%     deltalabels = cellfun(@num2str, (num2cell(params.stim.rdk.delta_from_ref)),'UniformOutput', false);
%     for ll = 1:length(deltalabels), 
%         if strfind(deltalabels{ll},'-')
%             deltalabels{ll} = strrep(deltalabels{ll},'-','min'); 
%         else
%             deltalabels{ll} = ['plus' deltalabels{ll}]; 
%         end
%     end
%     deltalabels = [{'00'}, deltalabels(:)'];
%     
%     cohlabels = cellfun(@num2str, (num2cell(params.stim.rdk.dots_coherence*100)),'UniformOutput', false);
%     cohlabels = cellfun(@(x) strrep(x,'.','pt'), cohlabels,'UniformOutput',false);
%    
%    % Loop over deltas
%     for dd = 1:size(rdks,3)
%         
%         % Loop over coherence levels
%         for cc = 1:size(rdks,2)
%             
%             % Loop over motion directions
%             for bb = 1:size(rdks,1)
%                 
%                 im_idx = ismember(info.dot_motdir_deg_i, bb) & ...
%                          ismember(info.dot_coh,params.stim.rdk.dots_coherence(cc)) & ...
%                          ismember(info.rel_motdir_deg_i,rdk_motdir_ref(dd));
%                 im_nr  = info.unique_im(im_idx); 
%              
%                 % Plot dot position & motion vector
%                 dot_pos = dotlocs{bb, cc, dd};
%                 dxdy    = dot_pos(:,:,2:end)-dot_pos(:,:,1:end-1);
%                 dxdy    = cat(3,zeros(size(dot_pos,1),size(dot_pos,2)),dxdy);
% 
%                 for tt = 1:size(dot_pos,3) % loop over time
%                     figure(fH1); cla;
%                     xlim([-250, 250]); ylim([-250, 250]); box off;
%                     plot(dot_pos(~isnan(dot_pos(:,1,tt)),1,tt),dot_pos(~isnan(dot_pos(:,2,tt)),2,tt),'o'); hold on;
%                     quiver(dot_pos(~isnan(dot_pos(:,1,tt)),1,tt),dot_pos(~isnan(dot_pos(:,2,tt)),2,tt), ...
%                         dxdy(~isnan(dot_pos(:,1,tt)),1,tt),dxdy(~isnan(dot_pos(:,2,tt)),2,tt));
%                     title(sprintf('frame %02d: coh: %3.2f%% dir:%3.2f delta: %s',...
%                             tt, params.stim.rdk.dots_coherence(cc)*100,params.stim.rdk.dots_direction(dd), deltalabels{dd})); 
%                     axis square;
%                     
%                     if store_imgs
%                         % store motion vector figure
%                         if ~exist(fullfile(saveFigDir1,sprintf('motdir%02d',dd)), 'dir')
%                             mkdir(fullfile(saveFigDir1,sprintf('motdir%02d',dd))); end
%                         print(gcf,'-dpng','-r300',fullfile(saveFigDir1,sprintf('motdir%02d',dd),...
%                             sprintf('%02d_vcd_rdk_coh%03d_dir%02d_delta%02d_motionvec%d.png',im_nr,cc,bb,dd,tt)));
%                         
% %                         % store PNG of movie frame
% %                         imwrite(rdks{bb,cc,dd}(:,:,3,tt), fullfile(saveFigDir2, ...
% %                             sprintf('%03d_vcd_rdk_coh%02d_dir%02d_delta%02d.png',im_nr,cc,bb,dd-1)));
%                     end
%                 end
%                
%             end
%         end
%     end
% end
% return
<|MERGE_RESOLUTION|>--- conflicted
+++ resolved
@@ -330,13 +330,12 @@
                         inside = isInsideAperture(dots(ii,:), ap_center, ap_radius);
                         if ~inside
                             % move to point symmetric location
-<<<<<<< HEAD
-                            dots(ii,:) = -dots(ii,:);  
-                            col(ii,:)  = setdiff(params.stim.rdk.dots_color,col(ii,:),'rows'); % flip contrast
-=======
-                              % THIS IS BUGGY as it puts the dot potentially outside of the circle.
-                              % dots(ii,:) = -dots(ii,:); 
-                            assert(ap_radius(1)==ap_radius(2));
+                            %
+                            % PREVIOUSLY: dots(ii,:) = -dots(ii,:); --> BUT THIS IS BUGGY as it puts the dot potentially outside of the circle.
+                            % instead, we find the point that the dot actually 
+                            % exits the circle.  mirror that point across the origin.  
+                            % then continue the rest of the trajectory.
+                            assert(ap_radius(1)==ap_radius(2)); % check if we deal with a circular aperture (instead of ellipse)
                             d_old = dots(ii,:) - dot_vel_pix_per_frames(ii,:);
                             rts = roots([   sum((dots(ii,:)-d_old).^2)   2*sum((dots(ii,:)-d_old).*d_old)   sum(d_old.^2)-ap_radius(1).^2   ]);
                             rii = find(rts>0 & rts<1);
@@ -345,8 +344,9 @@
                             newpt = d_old + rts*dot_vel_pix_per_frames(ii,:);
                             delta = dots(ii,:) - newpt;
                             dots(ii,:) = -newpt + delta;
-                            col(ii,:) = setdiff(params.stim.rdk.dots_color,col(ii,:),'rows'); % flip contrast
->>>>>>> 1deee6aa
+
+                            % flip contrast
+                            col(ii,:)  = setdiff(params.stim.rdk.dots_color,col(ii,:),'rows'); 
                         end
                     end % ndots loop
 
